* use terra's GP regression for detrending, rather than legendre series sums.

> not terra's imple,entatio, but the scikit learn implementation seems pretty
> slow. This definitely could be a useful method though (just more complicated
> than necessary)

* make completeness maps (vs δ_inj, P_inj, P_EB, rms_biased)

> Done. We need ~4x better noise RMS across all LCs.
> Note (per discussion w/ Fei Dai) a better metric than RMS is CDPP over 6hrs.
> This is like roughly "pass a 6 hour window over LC. for all the points in
> each window, compute variance. Then compute the mean of the variances".

* check normalization is being done thru *DIVISION* by mean (not subtraction),
b/c division preservers relative fluxes..

> Done

* Possible to high/loss pass filter at ~<2x EB period? (Read Feigelson text & see)

> Butterworth filters are the idea, and they ruin transits (smoothing is too
> powerful, timescales too close -- the sinc(f) of a FT'd box function does not
> play well with Butterworth).

* Email Johan for his code -- more general fourier approach (more expensive
  too).

> Emailed. Tried implemented it too -- works shittily. But my implementation
> may have bugs.

* iteratively whiten via either:
    1. if next bst period is a harmonic of original signal, subtract off new
    legendre fit
    2. scipy.signal: genereate filters based on Fourier representation of LC,
    including all the harmonics, and pass them thru
> barebones implementation done. 

* Iteratively whiten out more frequencies. (Say ~few more) (Nb. this depends on
  whether there are strong periodicities in current redtrended residuals, or
  whether the spot-movement is "pseudo-periodic")

* on iterwhiten plots: add ylabel including iternum (like what's already in fname)
  also show npts & legendredeg on phased fit.

* cut out data within "0.5d regions" of gaps (defined by
    >0.5day space btwn points)
  -> nb. lcmath.find_lc_timegroups(fsaptimes, mingap=mingap) is most relevant.
  -> implement as trim_near_gaps. 
  (nb. does not require "stitching" to get full LC... you can do just over 
  quarters still)

* revise period bounds of iterative whitening to [0.05day, 5xP_EB]

* debug why inum never goes above 2
  > bug: badly formed bracket -> a sqrt was trying to do a negative number and
  nanning

* during iterative whiten, add f(t) filter with mid-level legendre series fit
  (to time-groups), then subsequent subtraction for >~10day trend removal. 

* clear out the TODOs and FIXMEs from the iterative whitening implementation.

* in phase, it does not make sense to limit by npts. It should be the the
  number of phases being folded over! e.g., even w/ 1k points, at a 0.5 day fold
  you have 40 phases. The number of phases should be the determining factor, not
  the number of points (will help with Q0 and Q17)

* revise legendredeg(npts) function... maybe allow sharper even w/ fewer pts, as
  long as within "safe" period bounds (<5x P_EB).

* Similarly, fine-tune the sigma clipping based on the actual RMS across a
    quarter. **If (once detrended+whitened) it's very small, we must allow
    bigger dips (w/out clipping them).**

* lcmath.find_lc_timegroups -- basically an implementation of astrokep's
 find_lightcurve_gaps, already done.

- hard cut on escaping once RMS<0.05% threshold.

* complete tests/assessment of how well iterative whitening looks like it's 
  working (see e.g., how far down you can push in the rms floor)
  (also note that many sharp features seem to fail)

* add find_dip with iterative whitening 

* in recovery, check correct periods, off by 1 orbit in time. (this is b/c 
  min time gets cut. Implement a workaround at some stage, e.g., after
  BLS!)

* reassess completeness (coarse level).
  Result: it's complete enough for ~4Re, ~4-80P_EB period CBPs. (like 50%)

Sun 26 Mar 2017 09:52:32 AM EDT

* Fix injrecovresult_analysis to open whatever pickles are there and use THOSE,
rather than go thru whatever random number seeds are necessary.

> implemented. But now make it a cmd line arg with parser.
> done. we're finally using argparse, and i got the chance to refactor
  run_inj_recov to be wayyy clearer.

Identify highest significance dips in search:
########## 

X compute CDPP 6hr.

> after reading Christiansen's 2012 and Jenkins 2010 (CDPP) description...
this is not worth the effort. They're using some kind of wavelet matched
filter approach, and describe CDPP as a thing that only really can be computed
*sticking to their exact pipeline approach*. better idea is to just stick with
the RMS. 

X make plot to compare success0 and success1 RMSs (once success1 has correct
injrecovresults)

> yes, iterative whitening did help (duh). previously (single iteration) ~20%
of EBs had biased RMS less than 1e-3. with iterative withening, it's ~70%.

* get BLS depth (to compute depth/RMS)

* log recovered BLS depth in the csv files too

* plot: (recovered depth / injected depth) vs RMS (or whatever quantity).

* why do we have negative transit depths recovered?
> because BLS can find them. In a smaller number of cases (~10 of the ~540),
the whitening subtracts the planet signal (notably if it's very big). But the
point is that BLS has no prior for wanting positive depth transits. So 75 of
540 injection recovery tests wind up with NEGATIVE depths (mostly because of
stellar variability producing some kind of coherent signal in the periodogram).
It seems like it would be smarter to have some prior to avoid this.
Like "if the BLS depth for this proposed period is negative... downweight the
power of this period!!"
(Note e.g., the case dipsearchplot/inj/10090246_sapdipsearch_inj_0.00125.png:
primary period gives such a negative depth (i.e. a brightening). But there the
4th period gives the correct dip)

* does the 4th period get the correct recovered depth?
> yes. nthbestperiod gets serialdict, which contains the depths.

* in periodbase/kbls.py: add condition to ignore peaks that give BRIGHTENINGS
(rather than dimmings), i.e. get nbestpeaks that are POSITIVE.
> no, not in kbls.py. Reason: we need this to be happening in serial pfinder.
Like, the nbestperiods can only be selected based off the full periodogram (not
the depth info), because we don't know the depths for the nbestperiods (because
`eebls` only gives us the depths across frequency chunks).

This can be easily cut in post-processing -- just ignore anything with negative
depth -- but the issue is that we then aren't getting the full nbestpeaks for
each star (we'd be getting a few less -- like 15% less, since the problem is
~70 out of 500).

That's boarderline.

So to solve:
  * take e.g., 10 nbestperiods from parallel_pfind, and go thru them serially
  discarding anything that gives negative depths. Lets you go deeper into the
  periodogram

> done.

* bugfix:
(sci) luke@crispy:~/Dropbox/proj/cbp/src$ Traceback (most recent call last):
  File "run_inj_recov.py", line 522, in <module>
    injrecov_test1(103, stage='dipsearch', inj=True, ds=True, whitened=True)
  File "run_inj_recov.py", line 438, in injrecov_test1
    allq = ir.find_dips(lcd, allq, method='bls')
  File "/home/luke/Dropbox/proj/cbp/src/inj_recov.py", line 1930, in find_dips
    φ_egr = φ_bin[egrbinind]
IndexError: index 393 is out of bounds for axis 0 with size 392

[1]+  Exit 1                  python run_inj_recov.py > LOGS/completeness_test_170320_5.txt

Mon 27 Mar 2017 09:20:33 AM EDT

* after runs are complete, parse LOGS for LOGERRORs, e.g.,
      LOGERROR('ingbinind from eebls.f shorter than it should be.')
      LOGERROR('Hard-setting ingress and egress phases.')
  (that bug that I hard-coded a hacky-exception for, because I don't understand
  it)
  > put it to summary.txt (like: "there were X logerrors: (and list all of em)"

* refactor (e.g., on a new git branch) to take out pieces of code that are not
  and will not be used any more.
  -> tag current version as v0.1

* make injection actually optional in main (so that you can just run whitening
  and dipfinding search over all the KEBC stars)

*  fix retrieve_next_lc logic for repeats to work (in the style of: you have
the pickles, now you want the plots that you messed up earlier) 
        lcd, lcflag = ir.retrieve_next_lc()

* fix the order of dips in dipsearchplot to be correct...
  also fix the ylims
  also fix the dashed red lines shown on periodogram

Thu 30 Mar 2017 11:06:36 AM EDT

* turn ur existing completeness map data into a "heatmap" (like shade in where
  you can detect things, and where you can't). then show ur candidates on that
  map.

* add baseline, SNR_inj_pf, SNR_rec_pf to result csvs

* Write something that lets you regenerate, from pkls:
  X injrecov summary csv files
  > LOL i already did this. that's the `-p` option.
  X recov summary csv files
  > added option for this

* Sort discovered candidates by depth/RMS * sqrt(obs baseline)... or something else?
  * Make plots to see how clean this is (scatter, then completeness maps)

* debug:
(sci) luke@crispy:~/Dropbox/proj/cbp/src$ Traceback (most recent call last):
File "run_the_machine.py", line 146, in recov irp.whitenedplot_6row(lcd,
ap='sap', stage=stage, inj=inj) File
"/home/luke/Dropbox/proj/cbp/src/inj_recov_plots.py", line 549, in
whitenedplot_6row f.savefig(savedir+plotname, dpi=300) File
"/home/luke/Dropbox/miniconda3/envs/sci/lib/python3.5/site-packages/matplotlib/figure.py",
line 1565, in savefig self.canvas.print_figure(*args, **kwargs) File
"/home/luke/Dropbox/miniconda3/envs/sci/lib/python3.5/site-packages/matplotlib/backends/backend_qt5agg.py",
line 196, in print_figure FigureCanvasAgg.print_figure(self, *args, **kwargs)
File
"/home/luke/Dropbox/miniconda3/envs/sci/lib/python3.5/site-packages/matplotlib/backend_bases.py",
line 2232, in print_figure **kwargs) File
"/home/luke/Dropbox/miniconda3/envs/sci/lib/python3.5/site-packages/matplotlib/backends/backend_agg.py",
line 527, in print_png FigureCanvasAgg.draw(self) File
"/home/luke/Dropbox/miniconda3/envs/sci/lib/python3.5/site-packages/matplotlib/backends/backend_agg.py",
line 474, in draw self.figure.draw(self.renderer) File
"/home/luke/Dropbox/miniconda3/envs/sci/lib/python3.5/site-packages/matplotlib/artist.py",
line 61, in draw_wrapper draw(artist, renderer, *args, **kwargs) File
"/home/luke/Dropbox/miniconda3/envs/sci/lib/python3.5/site-packages/matplotlib/figure.py",
line 1159, in draw func(*args) File
"/home/luke/Dropbox/miniconda3/envs/sci/lib/python3.5/site-packages/matplotlib/artist.py",
line 61, in draw_wrapper draw(artist, renderer, *args, **kwargs) File
"/home/luke/Dropbox/miniconda3/envs/sci/lib/python3.5/site-packages/matplotlib/axes/_base.py",
line 2324, in draw a.draw(renderer) File
"/home/luke/Dropbox/miniconda3/envs/sci/lib/python3.5/site-packages/matplotlib/artist.py",
line 61, in draw_wrapper draw(artist, renderer, *args, **kwargs) File
"/home/luke/Dropbox/miniconda3/envs/sci/lib/python3.5/site-packages/matplotlib/text.py",
line 757, in draw raise ValueError("posx and posy should be finite values")
ValueError: posx and posy should be finite values

During handling of the above exception, another exception occurred:

Traceback (most recent call last): File "run_the_machine.py", line 404, in
<module> nwhiten_max=10, nwhiten_min=1, rms_floor=5e-4) File
"run_the_machine.py", line 149, in recov str(keplerid))) NameError: name
'keplerid' is not defined

* check why output depths are still negative (even post-correction... this is
likely something in the postprocessing? (else it's that I actually do need to
redo all my injection/recovery runs)
  > ya, it's fine for real_search. Just the output from injection/recovery is
  before I made this change.

* bugfix control flow when whitened 6row plot err

* write an analog of this that summarizes result from realsearch. (in
run_the_machine) irra.summarize_realsearch_result(). (Now using pf_SNR)

* Um. The Jenkins matched-filter approach is VERY DIFFERENT on the surface from
e.g., BLS. Are they equivalent? Which is better?  

>  Ya, it is. Chelsea Huang nominally ran a comparison back in 2012 (see Xu
Huang et al ApJ with the HAT group). The result is that BLS is a bit more
complete at short periods, for medium sized things. But the Kepler pipeline
does better at longer periods with smaller things. This means it might be a
good idea to look closely at the Kepler pipeline's methods, at least when
processing Kepler data!

Fri 31 Mar 2017 08:45:28 AM EDT

* Filter sorted results by isclose to multiples of P_rec_by_P_EB

* debug:

(sci) luke@crispy:~/Dropbox/proj/cbp/src$ WARNING: File may have been truncated: actual file length (49152) is smaller than the expected size (440640) [astropy.io.fits.file]
Traceback (most recent call last):
  File "/home/luke/Dropbox/miniconda3/envs/sci/lib/python3.5/site-packages/astropy/utils/decorators.py", line 496, in __get__
    return obj.__dict__[self._key]
KeyError: 'data'

During handling of the above exception, another exception occurred:

Traceback (most recent call last):
  File "run_the_machine.py", line 407, in <module>
    nwhiten_max=10, nwhiten_min=1, rms_floor=5e-4)
  File "run_the_machine.py", line 76, in recov
    blacklist=blacklist)
  File "/home/luke/Dropbox/proj/cbp/src/inj_recov.py", line 473, in retrieve_next_lc
    rd, errflag = get_all_quarters_lc_data(this_id)
  File "/home/luke/Dropbox/proj/cbp/src/inj_recov.py", line 530, in get_all_quarters_lc_data
    lcd = astrokep.read_kepler_fitslc(fits_path)
  File "/home/luke/Dropbox/miniconda3/envs/sci/lib/python3.5/site-packages/astrobase-0.1.0-py3.5.egg/astrobase/astrokep.py", line 226, in read_kepler_fitslc
    lchdr, lcdata = hdulist[1].header, hdulist[1].data
  File "/home/luke/Dropbox/miniconda3/envs/sci/lib/python3.5/site-packages/astropy/utils/decorators.py", line 498, in __get__
    val = self.fget(obj)
  File "/home/luke/Dropbox/miniconda3/envs/sci/lib/python3.5/site-packages/astropy/io/fits/hdu/table.py", line 404, in data
    data = self._get_tbdata()
  File "/home/luke/Dropbox/miniconda3/envs/sci/lib/python3.5/site-packages/astropy/io/fits/hdu/table.py", line 171, in _get_tbdata
    self._data_offset)
  File "/home/luke/Dropbox/miniconda3/envs/sci/lib/python3.5/site-packages/astropy/io/fits/hdu/base.py", line 568, in _get_raw_data
    return self._file.readarray(offset=offset, dtype=code, shape=shape)
  File "/home/luke/Dropbox/miniconda3/envs/sci/lib/python3.5/site-packages/astropy/io/fits/file.py", line 283, in readarray
    buffer=self._mmap)
TypeError: buffer is too small for requested array
(sci) luke@crispy:~/Dropbox/proj/cbp/src$ 
[1]+  Exit 1                  python run_the_machine.py -frd > LOGS/findrealdips_170327_6.txt


* Discuss difference btwn things doing things the right way vs hacks with APW.
The basic take-away is that you need to do things in line with your goals.
E.g., if you just want to discover things, with statistical precision on the
back-burner, yes, something like sigmaclipping is OK.  But if you want to do
population inference on CBP occurrence rate about short-period binaries, you
need (at the very minimum) to understand your completeness. However doing so is
tricky -- you need to know that your injected signals are truly what you would
see. You might also need to debias your sample in other ways -- that was a
major idea in Armstrong's approach. (It is also why reading his THESIS, which
is presumably more verbose than the paper, could be worthwhile)

* Read Armstrong's _thesis_, b/c it might have more info than the paper (e.g.,
about sample selection, and short period binaries, and reasons for specific
methods, and whether he thinks he was complete for short-period binaries)

Sat 01 Apr 2017 05:50:47 PM EDT

Targetted reading:

* What parameters of the contact EBs must be known to make an inference about a
putative population of CBPs about them? 
(read DFM's code & the long period planet paper math)
> notes are written out; 170401_detection_efficiency_OOM.pdf

* Redefined motivation: if 10% of stars in short-period EB sample had Rp>4Re,
P_CPB=1-200d planets, we'd detect (Q_geom=0.1,Q_completeness=0.5)
1500*0.1*0.1*0.5 = 7.5 of em. If the Q_geom and Q_completeness estimates are
good, detecting <1 of them would mean an occurrence ~<3%(?) per star in the
short-period EB sample (in Rp=4-10Re vol, P_CBP=1-200d). (N.b. the (?) is
because Poisson statistics are the relevant thing there.) In other words, also
significantly lower than the standard star rate.  This result is an empirical
extension of Armstrong et al (2014)'s work on semi-detached and detached
binaries, into the contact binary regime. It is not surprising (if indeed the
search gives a null result): the majority (e.g., Tokovinin+ 2008) of contact
binaries have tertiary companions, and the very fact of being a contact binary
may preclude stability of CBPs during migration, at least in regimes observable
by transit surveys (the 3 recent theory papers, + Wenrui Xu's evection
resonance stuff).

* What parameters are actually known?  
(read Armstrong 2013 catalog paper; see how much he trusts the contact binary
parameters, and why) 
(read Ch 6 of Hilditch (emph on Ch6.4))
> notes are in lib/summarized_papers.txt

* What parameters can be estimated? (read the Rucinski papers, most notably
2006 Luminosity function, 2001 amplitude and mass ratio distributions, and
~2012 DDO Close Binary Spectroscopic Program)
> notes are in lib/summarized_papers.txt


##############################
##############################

Mon 03 Apr 2017 09:53:00 PM EDT

* make easiest disk space improvements. are we massively copying big things?
does each pkl need ~30Mb?
> Well, those with many iterations had ~100Mb. I implemented something to
drop the intermediate periodograms (the ones that i never look at) (although
this means backwards incompatibility w/ the 3row diagnostic)

> At 30Mb/ea, ~1600 LCs means main run produces 48Gb of data.
That's FINE. (Even at ~60Mb/ea, accounting for allq, 100Gb is ok).

> For injection recovery, we actually need far less data for production level
runs. Namely, we just need the planet and stars params and whether the injected
dip was found. So we can do ~20k inj/recovs, and keep maybe the first ~50
pickles or something like that. (As sanity checks). We could also only produce
plots for those 50. After that, proceed by just keeping track of some waaaay
lighter-weight thing.

This is OFC risky b/c if there's a mistake in the information that is saved
(like "oh hey, I actually wanted all those inj/recov periodograms!") then it
all needs to be recomputed. However for the number of inj/recovs we're talking
about, we just cannot store the full periodograms, and similarly there is not
much point in holding onto the full LC. (Obv different for the real search).


Tue 04 Apr 2017 05:17:19 PM EDT

Easiest speed improvements:
* do not make diagnostic plots until after pf-SNR is computed. If it's <3, we
  will not look at the LC, so do not make the plots.

*debug:
(sci) luke@crispy:~/Dropbox/proj/cbp/src$ Traceback (most recent call last):
  File "run_the_machine.py", line 407, in <module>
    lcd = get_lcd(stage='dtr', inj=False)
  File "run_the_machine.py", line 93, in recov
    if 'realsearch' in stage:
  File "/home/luke/Dropbox/proj/cbp/src/inj_recov.py", line 651, in detrend_allquarters
    inj=inj)
  File "/home/luke/Dropbox/proj/cbp/src/inj_recov.py", line 747, in detrend_lightcurve
    sel = (tgtimes > npmin(tgtimes)+mingap) & \
  File "/home/luke/Dropbox/miniconda3/envs/sci/lib/python3.5/site-packages/numpy/core/fromnumeric.py", line 2359, in amin
    out=out, keepdims=keepdims)
  File "/home/luke/Dropbox/miniconda3/envs/sci/lib/python3.5/site-packages/numpy/core/_methods.py", line 29, in _amin
    return umr_minimum(a, axis, None, out, keepdims)
ValueError: zero-size array to reduction operation minimum which has no identity

* v1.0 tag

<<<<<<< HEAD
##########

ADROIT IMPLEMENTATION

*debug matplotlib errors. likely requires whatever protections (e.g., Agg
backend?) Waqas put on astrobase...
  *approach: use known SNR>3 candidate (from existing "good list")

*debug UnboundLocalError when trying to reference results (more important: why
is it not assigned?)
--> not actually done, because this is an error that should not even be
raised... (so it's ok to leave it as fatal, for now)

*debug the 1_2856* case (where it just ran for 3hrs). E.g., at least have it
throw errors?  (I think this happened twice)


x get a functioning software environment on adroit

=======


1. Be efficient with how you allocate your coding time.

Corollary: IGNORE your output for the toy run of 500 LCs, until you are ready
to look at it carefully, and in a way that allows u to update human-input
(e.g., y/n/maybe), one-time-thru. This human-input is only necessary once the
processing has been completed across everything, which means it's more
important to do the below things:


BEFORE PRODUCTION-LEVEL REAL SEARCH

x get a functioning software environment on adroit


>>>>>>> 2ff58ea8
X branch when beginning the adroit setup

ADROIT MOVE 
X where do we put the pkls? (it's just 100Gb!)
-> for now, just do it in same ../data/injrecov_pkl/real

X how do we define the array of jobs?
-> need to modify run_the_machine's recov (and perhaps inj) to accept KIC
ids. then feed them in as an index.

N.B. this is EXACTLY why it makes sense to branch. The PICSCIE setup for
running this code is different: it's "I would like to run many stars at the
same time across different cores".
The best way to avoid cross-talk is to specify which star you want in the
arguments (and skip over intermediates).

Can add this as two new cmd-line arguments: "-frd -cluster -kic [KICID]".
The addition to the codebase can then also be merged.


<<<<<<< HEAD
X make easiest speed improvements (e.g., profile with python -m cProfiler)
=======
* make easiest speed improvements (e.g., profile with python -m cProfiler)
>>>>>>> 2ff58ea8
(currently, runs ~5 per hour. That gives 12.5 days to do the full 1500 LC
dataset. It gives >1 month to run the injection recovery sims, which is
untenable.).

These include:
<<<<<<< HEAD
X enable "multithread" over stars (this is the point of running on adroit).
=======
* enable "multithread" over stars (this is the point of running on adroit).
>>>>>>> 2ff58ea8
  adroit has 160 cores, over 8 nodes (20 per node). my computer has 16.
  
  If we give each star e.g., 5 cores, (or even, say, 2), and can have >20 nodes
  running at a time, we are net winning. (Nb. we can easily get more cores by
  asking Jim, and quickly moving to a different cluster once we're on adroit)

<<<<<<< HEAD
Be efficient with how you allocate your coding time.

Corollary: IGNORE your output for the toy run of 500 LCs, until you are ready
to look at it carefully, and in a way that allows u to update human-input
(e.g., y/n/maybe), one-time-thru. This human-input is only necessary once the
processing has been completed across everything, which means it's more
important to do the below things:

* production run on actual KEBC stars, now that completeness is high enough,
and everything works fast enough.  ->  _look through_ the ~1.5k search results,
sorted per the above.
(my toy run of ~500 LCs on the desktop is not sustainable)

* bugfix:

Traceback (most recent call last):
  File "run_inj_recov.py", line 513, in <module>
    injrecov_test1(101, stage='dipsearch', inj=True, ds=True, whitened=True)
  File "run_inj_recov.py", line 480, in injrecov_test1
    irp.whitenedplot_6row(lcd, ap='sap', stage=stage, inj=inj)
  File "/home/luke/Dropbox/proj/cbp/src/inj_recov_plots.py", line 631, in whitenedplot_6row
    f.savefig(savedir+plotname, dpi=300)
  File "/home/luke/Dropbox/miniconda3/envs/sci/lib/python3.5/site-packages/matplotlib/figure.py", line 1565, in savefig
    self.canvas.print_figure(*args, **kwargs)
  File "/home/luke/Dropbox/miniconda3/envs/sci/lib/python3.5/site-packages/matplotlib/backends/backend_qt5agg.py", line 196, in print_figure
    FigureCanvasAgg.print_figure(self, *args, **kwargs)
  File "/home/luke/Dropbox/miniconda3/envs/sci/lib/python3.5/site-packages/matplotlib/backend_bases.py", line 2232, in print_figure
    **kwargs)
  File "/home/luke/Dropbox/miniconda3/envs/sci/lib/python3.5/site-packages/matplotlib/backends/backend_agg.py", line 527, in print_png
    FigureCanvasAgg.draw(self)
  File "/home/luke/Dropbox/miniconda3/envs/sci/lib/python3.5/site-packages/matplotlib/backends/backend_agg.py", line 474, in draw
    self.figure.draw(self.renderer)
  File "/home/luke/Dropbox/miniconda3/envs/sci/lib/python3.5/site-packages/matplotlib/artist.py", line 61, in draw_wrapper
    draw(artist, renderer, *args, **kwargs)
  File "/home/luke/Dropbox/miniconda3/envs/sci/lib/python3.5/site-packages/matplotlib/figure.py", line 1159, in draw
    func(*args)
  File "/home/luke/Dropbox/miniconda3/envs/sci/lib/python3.5/site-packages/matplotlib/artist.py", line 61, in draw_wrapper
    draw(artist, renderer, *args, **kwargs)
  File "/home/luke/Dropbox/miniconda3/envs/sci/lib/python3.5/site-packages/matplotlib/axes/_base.py", line 2324, in draw
    a.draw(renderer)
  File "/home/luke/Dropbox/miniconda3/envs/sci/lib/python3.5/site-packages/matplotlib/artist.py", line 61, in draw_wrapper
    draw(artist, renderer, *args, **kwargs)
  File "/home/luke/Dropbox/miniconda3/envs/sci/lib/python3.5/site-packages/matplotlib/text.py", line 757, in draw
    raise ValueError("posx and posy should be finite values")
ValueError: posx and posy should be finite values

[1]+  Exit 1                  python run_inj_recov.py > LOGS/completeness_test_170320_2.txt


* make ur interp1d calls smarter (if possible)

(NEVER DID)
* implement Armstrong+ 2014, Sec 3.1. Box with local polynomial detrending
  (add it in astrobase, then call in find_dips)


* check della legit works
> by just fixing my shit and doing it via injrecov.
> it can run 140 cores simultaneously on the short queue. At 1hr per injrecov
(BCS), we have 20k CPU hours to go thru. 140 CPUs means 1 real hour = 140 CPU
hours, so 2e4/140/24 = 6 days.
If they were willing to up the MaxJobsPerUser, to say 256 on this queue (to
match the MaxCPUsPerUser), this would shrink by a factor of 1.8 to 3.3 days.


lbouma@della4:~/proj/cbp$ qos
      Name   Priority GrpNodes  GrpCPUs MaxCPUsPU MaxJobsPU MaxNodesPU MaxSubmit 
---------- ---------- -------- -------- --------- --------- ---------- --------- 
     vlong       2800              1600       160        40                 2000 
    medium       3000              1600       256       140                 2000 
     short       5000                         256       140                 2000 
      test       6000                                     2                  200 


Wed 12 Apr 2017 11:31:58 AM EDT

* how do u classify btwn pulsators & EBs? (seems like the KEBWG had issues)
  > amplitude
  > shape (e.g. ellipsoidal variables, ELVs, vs γ Dor, vs low sini contact EB
  tend to have slightly differetn shapes. ELVs are sharp, no primary/secondary
  transit. Ditto γ Dor? A tell for γ Dor is star's Teff, logg, likely inferred
  thru colors)
X understand what "morph" means (Matijevic+ 2012).
  > see discussion in summarized_papers.txt
* ctrl-f thru Kepler EB WG papers for "pulsator" or "δ Sct" or (most
  relevant) "γ Dor" to see if they thought about these as false positives
  > doesn't matter so much if they did, they should have.
X based e.g. off Fig 4 of Matijevic+ 2012, or using the v2 hand classifications
  and cross-matching, what fraction of our morph>0.7 objects are contact binaries
  vs the other high-morphology classes?
  > like, half. (~58%, going off v2 of KEBC). see 170412_* in docs.
=======

* move to adroit for full injrecov simulations, and full search. current OOM: a
full month to run everything, which is not OK.


>>>>>>> 2ff58ea8

<|MERGE_RESOLUTION|>--- conflicted
+++ resolved
@@ -414,27 +414,6 @@
 
 * v1.0 tag
 
-<<<<<<< HEAD
-##########
-
-ADROIT IMPLEMENTATION
-
-*debug matplotlib errors. likely requires whatever protections (e.g., Agg
-backend?) Waqas put on astrobase...
-  *approach: use known SNR>3 candidate (from existing "good list")
-
-*debug UnboundLocalError when trying to reference results (more important: why
-is it not assigned?)
---> not actually done, because this is an error that should not even be
-raised... (so it's ok to leave it as fatal, for now)
-
-*debug the 1_2856* case (where it just ran for 3hrs). E.g., at least have it
-throw errors?  (I think this happened twice)
-
-
-x get a functioning software environment on adroit
-
-=======
 
 
 1. Be efficient with how you allocate your coding time.
@@ -451,7 +430,6 @@
 x get a functioning software environment on adroit
 
 
->>>>>>> 2ff58ea8
 X branch when beginning the adroit setup
 
 ADROIT MOVE 
@@ -472,28 +450,19 @@
 The addition to the codebase can then also be merged.
 
 
-<<<<<<< HEAD
 X make easiest speed improvements (e.g., profile with python -m cProfiler)
-=======
-* make easiest speed improvements (e.g., profile with python -m cProfiler)
->>>>>>> 2ff58ea8
 (currently, runs ~5 per hour. That gives 12.5 days to do the full 1500 LC
 dataset. It gives >1 month to run the injection recovery sims, which is
 untenable.).
 
 These include:
-<<<<<<< HEAD
 X enable "multithread" over stars (this is the point of running on adroit).
-=======
-* enable "multithread" over stars (this is the point of running on adroit).
->>>>>>> 2ff58ea8
   adroit has 160 cores, over 8 nodes (20 per node). my computer has 16.
   
   If we give each star e.g., 5 cores, (or even, say, 2), and can have >20 nodes
   running at a time, we are net winning. (Nb. we can easily get more cores by
   asking Jim, and quickly moving to a different cluster once we're on adroit)
 
-<<<<<<< HEAD
 Be efficient with how you allocate your coding time.
 
 Corollary: IGNORE your output for the toy run of 500 LCs, until you are ready
@@ -585,11 +554,4 @@
   and cross-matching, what fraction of our morph>0.7 objects are contact binaries
   vs the other high-morphology classes?
   > like, half. (~58%, going off v2 of KEBC). see 170412_* in docs.
-=======
-
-* move to adroit for full injrecov simulations, and full search. current OOM: a
-full month to run everything, which is not OK.
-
-
->>>>>>> 2ff58ea8
-
+
