--- conflicted
+++ resolved
@@ -3,12 +3,14 @@
 #TODO#
 ######
 
-<<<<<<< HEAD
 CANDIDATE SEARCH
 * deep-dive into the literature for every candidate on your
 list. Also, produce more narrow diagnostics (e.g., trimming out weird jumps,
 dropping bad quarters, etc). Do they get better? Worse? What is known?
 
+* If Q0 RMS >> rest of quarters, just throw out Q0 when searching for dips.
+  (Otherwise the super-noisy bit dominates the search results).
+  See: 11447953, 6471048
 
 ```
 ** Contamination factors from KIC indicate risk of light contamination from
@@ -36,17 +38,7 @@
 PRODUCTION-LEVEL REAL SEARCH
 * rerun, given the new BLS search params (not much should change >_>)
 * bribe another human labeller to spend ~2-3 boring hrs looking at dips.
-=======
-POST-VISUAL-INSPECTION
-* Organize things flagged as "dips" and things flagged as "maybes"
 
-* If Q0 RMS >> rest of quarters, just throw out Q0 when searching for dips.
-  (Otherwise the super-noisy bit dominates the search results).
-  See: 11447953, 6471048
->>>>>>> 2ff58ea8
-
-* Many dipsearchplot images (all flagged as "WTF") did not have images, likely
-  b/c of some adroit fail. Make the images, and then look at them & label them.
 
 PRODUCTION-LEVEL INJ/RECOV:
 * in find_dips, check if Q0 exists, and if its RMS is much higher than
@@ -70,7 +62,15 @@
 
 * make sure exactly the same post-find_dips work is being on the injected LCs
 
+----------
+
 * Make sure injrecov works with the recov-only update (i.e. test it & break it)
+
+* in find_dips, check if Q0 exists, and if its RMS is much higher than
+everything else. If so, throw it out. (b/c this means that substraction failed)
+
+* Following DFM peerless, p. 15: "the transit signal is computed and MULTIPLIED
+into the PDC LC"
 
 * push injections (& search) out to longer periods(?).
 (E.g., apply something like DFM's single transit search algorithm/inspired by
@@ -80,6 +80,15 @@
 completeness_heatmap_top1_pfSNR_vs_periodcbp is not showing boxes in the
 right place, if you compare with the scatter plot (e.g., should be more low
 period, higher pf-SNR objects).
+
+* production run on actual KEBC stars, now that completeness is high enough,
+and everything works fast enough.  ->  _look through_ the ~1.5k search results,
+sorted per the above.
+(my toy run of ~500 LCs on the desktop is not sustainable)
+
+* read Mowlavi et al recent Gaia EB gaussian fitting discussion. Could apply to
+HAT data. What did they learn?  http://arxiv.org/abs/1703.10597
+(also, read his other papers)
 
 * how big & how fine of an injection grid do we need/want to answer the
 _statistical_ questions (on occurrence rates) --> see
